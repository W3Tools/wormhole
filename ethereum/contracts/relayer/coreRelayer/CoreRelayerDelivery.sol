--- conflicted
+++ resolved
@@ -17,6 +17,7 @@
   InvalidOverrideMaximumRefund,
   RequesterNotCoreRelayer,
   VaaKey,
+  VaaKeyType,
   Send,
   VaaKeyType,
   Send,
@@ -29,11 +30,7 @@
 import {DeliveryData, IWormholeReceiver} from "../../interfaces/relayer/IWormholeReceiver.sol";
 import {IRelayProvider} from "../../interfaces/relayer/IRelayProvider.sol";
 
-<<<<<<< HEAD
-import {pay, min, toWormholeFormat, fromWormholeFormat, MAX_U128} from "./Utils.sol";
-=======
-import {pay, min, fromWormholeFormat} from "./Utils.sol";
->>>>>>> 6dee672e
+import {pay, min, toWormholeFormat, fromWormholeFormat} from "./Utils.sol";
 import {BytesParsing} from "./BytesParsing.sol";
 import {CoreRelayerSerde} from "./CoreRelayerSerde.sol";
 import {ForwardInstruction} from "./CoreRelayerStorage.sol";
@@ -159,15 +156,7 @@
       return;
     }
 
-<<<<<<< HEAD
-    //TODO AMO: removed the outer gasUsed calculation since it is returned by executeInstruction
-    //  even when it reverts. What's unclear is whether that's the right way to handle things
-    //  in the first place seeing how the relayer also has to pay for the gas overhead 
-
     Gas gasUsed;
-=======
-    uint32 gasUsed;
->>>>>>> 6dee672e
     DeliveryStatus status;
     bytes memory additionalStatusInfo;
     
@@ -284,12 +273,7 @@
     if (forwardInstructions.length > 0) {
       //Calculate the amount of maxTransactionFee to refund (multiply the maximum refund by the
       //  fraction of gas unused)
-<<<<<<< HEAD
       Wei transactionFeeRefundAmount = calculateTransactionFeeRefundAmount(instruction, gasUsed);
-=======
-      uint256 transactionFeeRefundAmount =
-        calculateTransactionFeeRefundAmount(instruction, gasUsed);
->>>>>>> 6dee672e
 
       Wei totalMsgValue;
       Wei totalFee;
@@ -305,12 +289,7 @@
       //  rather than through a normal, internal function call.
       Wei feeForForward = transactionFeeRefundAmount + totalMsgValue;
       if (feeForForward < totalFee)
-<<<<<<< HEAD
         revert Cancelled(uint32(Gas.unwrap(gasUsed)), Wei.unwrap(feeForForward), Wei.unwrap(totalFee));
-=======
-        revert Cancelled(gasUsed, feeForForward, totalFee);
-
->>>>>>> 6dee672e
       emitForward(transactionFeeRefundAmount, forwardInstructions);
       status = uint8(DeliveryStatus.FORWARD_REQUEST_SUCCESS);
     }
@@ -358,10 +337,6 @@
       sendRequests[0].maxTransactionFee = sendRequests[0].maxTransactionFee + fundsForForward - totalFee;
     }
 
-<<<<<<< HEAD
-    DeliveryInstruction memory firstDeliveryInstruction = convertSendToDeliveryInstruction(sendRequests[0]);
-    firstDeliveryInstruction.maximumRefundTarget = firstDeliveryInstruction.maximumRefundTarget.min(IRelayProvider(sendRequests[0].relayProviderAddress).quoteMaximumBudget(sendRequests[0].targetChainId) - firstDeliveryInstruction.receiverValueTarget);
-=======
     (DeliveryInstruction memory firstDeliveryInstruction, IRelayProvider firstRelayProvider) =
       convertSendToDeliveryInstruction(sendRequests[0]);
 
@@ -370,7 +345,6 @@
       firstRelayProvider.quoteMaximumBudget(sendRequests[0].targetChainId)
         - firstDeliveryInstruction.receiverValueTarget
     );
->>>>>>> 6dee672e
 
     //Publishes the DeliveryInstruction and pays the associated relayProvider
     for (uint i = 0; i < forwardInstructions.length;) {
@@ -397,7 +371,6 @@
     DeliveryStatus status
   ) private returns (RefundStatus refundStatus) {
     //Amount of receiverValue that is refunded to the user (0 if the call to
-<<<<<<< HEAD
     //  'receiveWormholeMessages' did not revert, or the full receiverValue otherwise)
     Wei receiverValueRefundAmount =
       (status == DeliveryStatus.FORWARD_REQUEST_SUCCESS || status == DeliveryStatus.SUCCESS) ? Wei.wrap(0) : deliveryInstruction.receiverValueTarget;
@@ -406,18 +379,6 @@
     Wei refundToRefundAddress =
       receiverValueRefundAmount + (status == DeliveryStatus.FORWARD_REQUEST_SUCCESS ? Wei.wrap(0) : transactionFeeRefundAmount);
     
-=======
-    //  `receiveWormholeMessages` did not revert, or the full receiverValue otherwise)
-    uint256 receiverValueRefundAmount =
-     (status == DeliveryStatus.FORWARD_REQUEST_SUCCESS || status == DeliveryStatus.SUCCESS)
-     ? 0
-     : deliveryInstruction.receiverValueTarget;
-
-    //Total refund to the user
-    uint256 refundToRefundAddress = receiverValueRefundAmount
-      + (status == DeliveryStatus.FORWARD_REQUEST_SUCCESS ? 0 : transactionFeeRefundAmount);
-
->>>>>>> 6dee672e
     //Refund the user
     try this.payRefundToRefundAddress(
       deliveryInstruction.refundChainId,
@@ -464,22 +425,6 @@
       return pay(payable(fromWormholeFormat(refundAddress)), refundAmount)
         ? RefundStatus.REFUND_SENT
         : RefundStatus.REFUND_FAIL;
-<<<<<<< HEAD
-    
-    refundAmount = refundAmount.min(Wei.wrap(type(uint128).max));
-
-    //cross-chain refund
-    IRelayProvider relayProvider = IRelayProvider(fromWormholeFormat(relayerAddress));
-    Wei wormholeMessageFee = getWormholeMessageFee();
-    Wei overhead = relayProvider.quoteDeliveryOverhead(refundChainId);
-    if (refundAmount <= wormholeMessageFee + overhead)
-      return RefundStatus.CROSS_CHAIN_REFUND_FAIL_NOT_ENOUGH;
-
-    if (!relayProvider.isChainSupported(refundChainId))
-      return RefundStatus.CROSS_CHAIN_REFUND_FAIL_PROVIDER_NOT_SUPPORTED;
-
-    Wei refundSubMessageFee;
-=======
 
     //cross-chain refund
     IRelayProvider relayProvider = IRelayProvider(fromWormholeFormat(relayerAddress));
@@ -492,7 +437,6 @@
       return RefundStatus.CROSS_CHAIN_REFUND_FAIL_NOT_ENOUGH;
 
     uint256 refundSubMessageFee;
->>>>>>> 6dee672e
     unchecked{refundSubMessageFee = refundAmount - wormholeMessageFee;}
 
     (DeliveryInstruction memory crossChainRefundInstruction,) =
@@ -513,12 +457,7 @@
     //If refundAmount is not enough to pay for one wei of receiver value, then do not perform the
     //  cross-chain refund (i.e. if (delivery overhead) + (wormhole message fee) + (cost of one wei
     //  of receiver value) is larger than the remaining refund)
-<<<<<<< HEAD
-    //TODO AMO: but what happens to the value then?
     if (crossChainRefundInstruction.receiverValueTarget == Wei.wrap(0))
-=======
-    if (crossChainRefundInstruction.receiverValueTarget == 0)
->>>>>>> 6dee672e
       return RefundStatus.CROSS_CHAIN_REFUND_FAIL_NOT_ENOUGH;
 
     Wei maxBudget = relayProvider.quoteMaximumBudget(refundChainId);
