--- conflicted
+++ resolved
@@ -59,11 +59,8 @@
 bigTableKeyPath = cfg.get("bigTableKeyPath", "./event_database/devnet_key.json")
 webHost = cfg.get("webHost", "localhost")
 algorand = cfg.get("algorand", True)
-<<<<<<< HEAD
 near = cfg.get("near", True)
-=======
 evm2 = cfg.get("evm2", True)
->>>>>>> 73307397
 solana = cfg.get("solana", True)
 terra_classic = cfg.get("terra_classic", True)
 terra2 = cfg.get("terra2", True)
@@ -261,15 +258,12 @@
     guardian_resource_deps = guardian_resource_deps + ["eth-devnet2"]
 if solana:
     guardian_resource_deps = guardian_resource_deps + ["solana-devnet"]
-<<<<<<< HEAD
 if near:
     guardian_resource_deps = guardian_resource_deps + ["near"]
-=======
 if terra_classic:
     guardian_resource_deps = guardian_resource_deps + ["terra-terrad"]
 if terra2:
     guardian_resource_deps = guardian_resource_deps + ["terra2-terrad"]
->>>>>>> 73307397
 
 k8s_resource(
     "guardian",
